--- conflicted
+++ resolved
@@ -1,6 +1,7 @@
 use std::io::{self, Result as IOResult};
 use std::fs;
 use std::path::{Path, PathBuf};
+
 use std::sync::Arc;
 
 use scoped_threadpool::Pool;
@@ -18,7 +19,6 @@
 /// check the existence of surrounding files, then highlight themselves
 /// accordingly. (See `File#get_source_files`)
 pub struct Dir {
-
     /// A vector of the files that have been read from this directory.
     contents: Vec<PathBuf>,
 
@@ -27,7 +27,6 @@
 }
 
 impl Dir {
-
     /// Create a new Dir object filled with all the files in the directory
     /// pointed to by the given path. Fails if the directory can’t be read, or
     /// isn’t actually a directory, or if there’s an IO error that occurs at
@@ -40,8 +39,8 @@
         info!("Reading directory {:?}", &path);
 
         let contents = fs::read_dir(&path)?
-                                             .map(|result| result.map(|entry| entry.path()))
-                                             .collect::<Result<_,_>>()?;
+            .map(|result| result.map(|entry| entry.path()))
+            .collect::<Result<_, _>>()?;
 
         Ok(Dir { contents, path })
     }
@@ -82,15 +81,14 @@
                 };
                 *e = Some((meta, link_target));
             }
-
         }
         let metadata = metadata.into_iter().map(|m| m.unwrap()).collect::<Vec<_>>();
 
         Files {
-            inner:     self.contents.iter().zip(metadata),
-            dir:       self,
-            dotfiles:  dots.shows_dotfiles(),
-            dots:      dots.dots(),
+            inner: self.contents.iter().zip(metadata),
+            dir: self,
+            dotfiles: dots.shows_dotfiles(),
+            dots: dots.dots(),
             ignore,
         }
     }
@@ -109,7 +107,6 @@
 
 /// Iterator over reading the contents of a directory as `File` objects.
 pub struct Files<'dir, 'ig> {
-
     /// The internal iterator over the paths that have been read already.
     inner: std::iter::Zip<std::slice::Iter<'dir, PathBuf>, std::vec::IntoIter<
         (Result<fs::Metadata, Arc<io::Error>>, Option<Result<fs::Metadata, Arc<io::Error>>>)>>,
@@ -122,7 +119,7 @@
 
     /// Whether the `.` or `..` directories should be produced first, before
     /// any files have been listed.
-    dots: DotsNext,
+    dots: Dots,
 
     ignore: Option<&'ig IgnoreCache>,
 }
@@ -143,16 +140,12 @@
         loop {
             if let Some((path, (metadata, target_metadata))) = self.inner.next() {
                 let filename = File::filename(&path);
-                if !self.dotfiles && filename.starts_with('.') { continue }
+                if !self.dotfiles && filename.starts_with('.') { continue; }
 
                 if let Some(i) = self.ignore {
-                    if i.is_ignored(&path) { continue }
+                    if i.is_ignored(&path) { continue; }
                 }
 
-<<<<<<< HEAD
-                return Some(File::from_args(path.clone(), self.dir, filename)
-                                 .map_err(|e| (path.clone(), e)))
-=======
                 let target_metadata = target_metadata.map(|m| m.map_err(|e| Arc::try_unwrap(e).unwrap()));
 
                 return Some(metadata.map(|meta|
@@ -162,15 +155,14 @@
                         path: path.to_path_buf(),
                         metadata: meta,
                         parent_dir: Some(self.dir),
-                        target_metadata,
+                        target_metadata: target_metadata,
+                        is_all_all: false,
                     }
                 ).map_err(|e| {
                     (path.clone(), Arc::try_unwrap(e).unwrap())
-                }))
->>>>>>> 1cd1e064
-            }
-            else {
-                return None
+                }));
+            } else {
+                return None;
             }
         }
     }
@@ -178,16 +170,15 @@
 
 /// The dot directories that need to be listed before actual files, if any.
 /// If these aren’t being printed, then `FilesNext` is used to skip them.
-enum DotsNext {
-
+enum Dots {
     /// List the `.` directory next.
-    Dot,
+    DotNext,
 
     /// List the `..` directory next.
-    DotDot,
+    DotDotNext,
 
     /// Forget about the dot directories and just list files.
-    Files,
+    FilesNext,
 }
 
 
@@ -195,20 +186,16 @@
     type Item = Result<File<'dir>, (PathBuf, io::Error)>;
 
     fn next(&mut self) -> Option<Self::Item> {
-        match self.dots {
-            DotsNext::Dot => {
-                self.dots = DotsNext::DotDot;
-                Some(File::new_aa_current(self.dir)
-                          .map_err(|e| (Path::new(".").to_path_buf(), e)))
-            },
-            DotsNext::DotDot => {
-                self.dots = DotsNext::Files;
-                Some(File::new_aa_parent(self.parent(), self.dir)
-                          .map_err(|e| (self.parent(), e)))
-            },
-            DotsNext::Files => {
-                self.next_visible_file()
-            },
+        if let Dots::DotNext = self.dots {
+            self.dots = Dots::DotDotNext;
+            Some(File::from_args(self.dir.path.to_path_buf(), self.dir, String::from("."))
+                .map_err(|e| (Path::new(".").to_path_buf(), e)))
+        } else if let Dots::DotDotNext = self.dots {
+            self.dots = Dots::FilesNext;
+            Some(File::from_args(self.parent(), self.dir, String::from(".."))
+                .map_err(|e| (self.parent(), e)))
+        } else {
+            self.next_visible_file()
         }
     }
 }
@@ -219,7 +206,6 @@
 /// visible after an extra `-a` option.
 #[derive(PartialEq, Debug, Copy, Clone)]
 pub enum DotFilter {
-
     /// Shows files, dotfiles, and `.` and `..`.
     DotfilesAndDots,
 
@@ -237,22 +223,21 @@
 }
 
 impl DotFilter {
-
     /// Whether this filter should show dotfiles in a listing.
     fn shows_dotfiles(self) -> bool {
         match self {
-            DotFilter::JustFiles       => false,
-            DotFilter::Dotfiles        => true,
+            DotFilter::JustFiles => false,
+            DotFilter::Dotfiles => true,
             DotFilter::DotfilesAndDots => true,
         }
     }
 
     /// Whether this filter should add dot directories to a listing.
-    fn dots(self) -> DotsNext {
+    fn dots(self) -> Dots {
         match self {
-            DotFilter::JustFiles       => DotsNext::Files,
-            DotFilter::Dotfiles        => DotsNext::Files,
-            DotFilter::DotfilesAndDots => DotsNext::Dot,
+            DotFilter::JustFiles => Dots::FilesNext,
+            DotFilter::Dotfiles => Dots::FilesNext,
+            DotFilter::DotfilesAndDots => Dots::DotNext,
         }
     }
 }