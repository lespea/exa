--- conflicted
+++ resolved
@@ -57,16 +57,13 @@
     /// as looking up compiled files).
     pub parent_dir: Option<&'dir Dir>,
 
-<<<<<<< HEAD
-    /// Whether this is one of the two `--all all` directories, `.` and `..`.
+    pub target_metadata: Option<IOResult<std::fs::Metadata>>,
+
     ///
     /// Unlike all other entries, these are not returned as part of the
     /// directory's children, and are in fact added specifically by exa; this
     /// means that they should be skipped when recursing.
     pub is_all_all: bool,
-=======
-    pub target_metadata: Option<IOResult<fs::Metadata>>,
->>>>>>> 1cd1e064
 }
 
 impl<'dir> File<'dir> {
@@ -79,11 +76,11 @@
         let ext        = File::ext(&path);
 
         debug!("Statting file {:?}", &path);
-<<<<<<< HEAD
         let metadata   = std::fs::symlink_metadata(&path)?;
         let is_all_all = false;
-
-        Ok(File { path, parent_dir, metadata, ext, name, is_all_all })
+        let target_metadata   = if metadata.file_type().is_symlink() {Some(std::fs::metadata(&path))} else { None };
+
+        Ok(File { path, parent_dir, metadata, ext, name, target_metadata, is_all_all })
     }
 
     pub fn new_aa_current(parent_dir: &'dir Dir) -> IOResult<File<'dir>> {
@@ -93,8 +90,9 @@
         debug!("Statting file {:?}", &path);
         let metadata   = std::fs::symlink_metadata(&path)?;
         let is_all_all = true;
-
-        Ok(File { path, parent_dir: Some(parent_dir), metadata, ext, name: ".".to_string(), is_all_all })
+        let target_metadata   = if metadata.file_type().is_symlink() {Some(std::fs::metadata(&path))} else { None };
+
+        Ok(File { path, parent_dir: Some(parent_dir), metadata, ext, name: ".".to_string(), target_metadata, is_all_all })
     }
 
     pub fn new_aa_parent(path: PathBuf, parent_dir: &'dir Dir) -> IOResult<File<'dir>> {
@@ -103,14 +101,9 @@
         debug!("Statting file {:?}", &path);
         let metadata   = std::fs::symlink_metadata(&path)?;
         let is_all_all = true;
-
-        Ok(File { path, parent_dir: Some(parent_dir), metadata, ext, name: "..".to_string(), is_all_all })
-=======
-        let metadata   = fs::symlink_metadata(&path)?;
-        let target_metadata   = if metadata.file_type().is_symlink() {Some(fs::metadata(&path))} else { None };
-
-        Ok(File { path, parent_dir, metadata, ext, name, target_metadata})
->>>>>>> 1cd1e064
+        let target_metadata   = if metadata.file_type().is_symlink() {Some(std::fs::metadata(&path))} else { None };
+
+        Ok(File { path, parent_dir: Some(parent_dir), metadata, ext, name: "..".to_string(), target_metadata, is_all_all })
     }
 
     /// A file’s name is derived from its string. This needs to handle directories
@@ -211,24 +204,6 @@
         self.metadata.file_type().is_socket()
     }
 
-
-    /// Re-prefixes the path pointed to by this file, if it’s a symlink, to
-    /// make it an absolute path that can be accessed from whichever
-    /// directory exa is being run from.
-    fn reorient_target_path(&self, path: &Path) -> PathBuf {
-        if path.is_absolute() {
-            path.to_path_buf()
-        }
-        else if let Some(dir) = self.parent_dir {
-            dir.join(&*path)
-        }
-        else if let Some(parent) = self.path.parent() {
-            parent.join(&*path)
-        }
-        else {
-            self.path.join(&*path)
-        }
-    }
 
     /// Again assuming this file is a symlink, follows that link and returns
     /// the result of following it.
@@ -251,23 +226,13 @@
             Err(e)  => return FileTarget::Err(e),
         };
 
-        let absolute_path = self.reorient_target_path(&path);
-
         // Use plain `metadata` instead of `symlink_metadata` - we *want* to
         // follow links.
-<<<<<<< HEAD
-        match std::fs::metadata(&absolute_path) {
-            Ok(metadata) => {
-                let ext  = File::ext(&path);
-                let name = File::filename(&path);
-                FileTarget::Ok(Box::new(File { parent_dir: None, path, ext, metadata, name, is_all_all: false }))
-=======
         match self.target_metadata {
             Some(Ok(ref metadata)) => {
                 let ext  = File::ext(&path);
                 let name = File::filename(&path);
-                FileTarget::Ok(Box::new(File { parent_dir: None, path, ext, metadata: metadata.clone(), name, target_metadata: None}))
->>>>>>> 1cd1e064
+                FileTarget::Ok(Box::new(File { parent_dir: None, path, ext, metadata:metadata.clone(), name, target_metadata: None, is_all_all: false }))
             }
             Some(Err(ref e)) => {
                 error!("Error following link {:?}: {:#?}", &path, e);
