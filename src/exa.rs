--- conflicted
+++ resolved
@@ -150,11 +150,7 @@
             }
 
             let mut children = Vec::new();
-<<<<<<< HEAD
-            for file in dir.files(self.options.filter.dot_filter, self.ignore.as_ref(), Some(pool)) {
-=======
-            for file in dir.files(self.options.filter.dot_filter, self.git.as_ref()) {
->>>>>>> 046af5cd
+            for file in dir.files(self.options.filter.dot_filter, self.git.as_ref(), Some(pool)) {
                 match file {
                     Ok(file)       => children.push(file),
                     Err((path, e)) => writeln!(stderr(), "[{}: {}]", path.display(), e)?,
