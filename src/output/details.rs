--- conflicted
+++ resolved
@@ -303,11 +303,7 @@
             rows.push(row);
 
             if let Some(ref dir) = egg.dir {
-<<<<<<< HEAD
-                for file_to_add in dir.files(self.filter.dot_filter, ignore, None) {
-=======
-                for file_to_add in dir.files(self.filter.dot_filter, git) {
->>>>>>> 046af5cd
+                for file_to_add in dir.files(self.filter.dot_filter, git, None) {
                     match file_to_add {
                         Ok(f)          => files.push(f),
                         Err((path, e)) => errors.push((e, Some(path)))
